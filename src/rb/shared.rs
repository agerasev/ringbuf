use super::{macros::rb_impl_init, utils::ranges};
#[cfg(feature = "alloc")]
use crate::traits::Split;
use crate::{
    storage::{Shared, Static, Storage},
    traits::{
        consumer::{impl_consumer_traits, Consumer},
        producer::{impl_producer_traits, Producer},
        Observer, RingBuffer, SplitRef,
    },
    wrap::{CachingCons, CachingProd},
};
#[cfg(feature = "alloc")]
use alloc::sync::Arc;
use core::{
    mem::{ManuallyDrop, MaybeUninit},
    num::NonZeroUsize,
    ptr,
    sync::atomic::{AtomicBool, AtomicUsize, Ordering},
};
use crossbeam_utils::CachePadded;

/// Ring buffer that can be shared between threads.
///
/// Note that there is no explicit requirement of `T: Send`. Instead [`Rb`] will work just fine even with `T: !Send`
/// until you try to send its [`Prod`] or [`Cons`] to another thread.
#[cfg_attr(
    feature = "std",
    doc = r##"
```
use std::thread;
use ringbuf::{SharedRb, storage::Heap, traits::*};

let rb = SharedRb::<Heap<i32>>::new(256);
let (mut prod, mut cons) = rb.split();
thread::spawn(move || {
    prod.try_push(123).unwrap();
})
.join();
thread::spawn(move || {
    assert_eq!(cons.try_pop().unwrap(), 123);
})
.join();
```
"##
)]
pub struct SharedRb<S: Storage> {
    storage: Shared<S>,
    read_index: CachePadded<AtomicUsize>,
    write_index: CachePadded<AtomicUsize>,
    read_held: AtomicBool,
    write_held: AtomicBool,
}

impl<S: Storage> SharedRb<S> {
    /// Constructs ring buffer from storage and indices.
    ///
    /// # Safety
    ///
    /// The items in storage inside `read..write` range must be initialized, items outside this range must be uninitialized.
    /// `read` and `write` positions must be valid (see [`RbBase`](`crate::ring_buffer::RbBase`)).
    pub unsafe fn from_raw_parts(storage: S, read: usize, write: usize) -> Self {
        Self {
            storage: Shared::new(storage),
            read_index: CachePadded::new(AtomicUsize::new(read)),
            write_index: CachePadded::new(AtomicUsize::new(write)),
            read_held: AtomicBool::new(false),
            write_held: AtomicBool::new(false),
        }
    }
    /// Destructures ring buffer into underlying storage and `read` and `write` indices.
    ///
    /// # Safety
    ///
    /// Initialized contents of the storage must be properly dropped.
    pub unsafe fn into_raw_parts(self) -> (S, usize, usize) {
        let this = ManuallyDrop::new(self);
        (ptr::read(&this.storage).into_inner(), this.read_index(), this.write_index())
    }
}

impl<S: Storage> Observer for SharedRb<S> {
    type Item = S::Item;

    #[inline]
    fn capacity(&self) -> NonZeroUsize {
        self.storage.len()
    }

    #[inline]
    fn read_index(&self) -> usize {
        self.read_index.load(Ordering::Acquire)
    }
    #[inline]
    fn write_index(&self) -> usize {
<<<<<<< HEAD
        self.write_index.load(Ordering::Acquire)
=======
        self.write.load(Ordering::Relaxed)
>>>>>>> 25a6f70f
    }

    unsafe fn unsafe_slices(&self, start: usize, end: usize) -> (&mut [MaybeUninit<S::Item>], &mut [MaybeUninit<S::Item>]) {
        let (first, second) = ranges(self.capacity(), start, end);
        (self.storage.slice(first), self.storage.slice(second))
    }

    #[inline]
    fn read_is_held(&self) -> bool {
        self.read_held.load(Ordering::Relaxed)
    }
    #[inline]
    fn write_is_held(&self) -> bool {
        self.write_held.load(Ordering::Relaxed)
    }
}

impl<S: Storage> Producer for SharedRb<S> {
    #[inline]
    unsafe fn set_write_index(&self, value: usize) {
        self.write_index.store(value, Ordering::Release);
    }
}

impl<S: Storage> Consumer for SharedRb<S> {
    #[inline]
    unsafe fn set_read_index(&self, value: usize) {
<<<<<<< HEAD
        self.read_index.store(value, Ordering::Release);
=======
        self.read.store(value, Ordering::Relaxed);
>>>>>>> 25a6f70f
    }
}

impl<S: Storage> RingBuffer for SharedRb<S> {
    #[inline]
    unsafe fn hold_read(&self, flag: bool) {
        self.read_held.store(flag, Ordering::Relaxed)
    }
    #[inline]
    unsafe fn hold_write(&self, flag: bool) {
        self.write_held.store(flag, Ordering::Relaxed)
    }
}

impl<S: Storage> Drop for SharedRb<S> {
    fn drop(&mut self) {
        self.clear();
    }
}

#[cfg(feature = "alloc")]
impl<S: Storage> Split for SharedRb<S> {
    type Prod = CachingProd<Arc<Self>>;
    type Cons = CachingCons<Arc<Self>>;

    fn split(self) -> (Self::Prod, Self::Cons) {
        let rc = Arc::new(self);
        (CachingProd::new(rc.clone()), CachingCons::new(rc))
    }
}
impl<S: Storage> SplitRef for SharedRb<S> {
    type RefProd<'a> = CachingProd<&'a Self> where Self: 'a;
    type RefCons<'a> = CachingCons<&'a Self> where Self: 'a;

    fn split_ref(&mut self) -> (Self::RefProd<'_>, Self::RefCons<'_>) {
        (CachingProd::new(self), CachingCons::new(self))
    }
}

rb_impl_init!(SharedRb);

impl_producer_traits!(SharedRb<S: Storage>);
impl_consumer_traits!(SharedRb<S: Storage>);

impl<S: Storage> AsRef<Self> for SharedRb<S> {
    fn as_ref(&self) -> &Self {
        self
    }
}
impl<S: Storage> AsMut<Self> for SharedRb<S> {
    fn as_mut(&mut self) -> &mut Self {
        self
    }
}<|MERGE_RESOLUTION|>--- conflicted
+++ resolved
@@ -93,11 +93,7 @@
     }
     #[inline]
     fn write_index(&self) -> usize {
-<<<<<<< HEAD
-        self.write_index.load(Ordering::Acquire)
-=======
-        self.write.load(Ordering::Relaxed)
->>>>>>> 25a6f70f
+        self.write_index.load(Ordering::Relaxed)
     }
 
     unsafe fn unsafe_slices(&self, start: usize, end: usize) -> (&mut [MaybeUninit<S::Item>], &mut [MaybeUninit<S::Item>]) {
@@ -125,11 +121,7 @@
 impl<S: Storage> Consumer for SharedRb<S> {
     #[inline]
     unsafe fn set_read_index(&self, value: usize) {
-<<<<<<< HEAD
-        self.read_index.store(value, Ordering::Release);
-=======
-        self.read.store(value, Ordering::Relaxed);
->>>>>>> 25a6f70f
+        self.read_index.store(value, Ordering::Relaxed);
     }
 }
 
