--- conflicted
+++ resolved
@@ -24,26 +24,12 @@
             frozen: FrozenWrap::new(rb),
         }
     }
-<<<<<<< HEAD
-=======
-    pub fn freeze(&self) -> &FrozenProd<R> {
-        &self.frozen
-    }
-    pub fn into_frozen(self) -> FrozenProd<R> {
-        self.frozen
-    }
-}
-impl<R: RbRef> ToRbRef for CachingProd<R> {
-    type RbRef = R;
->>>>>>> f7a18348
 
     pub fn observe(&self) -> Obs<R> {
         self.frozen.observe()
     }
-    pub fn freeze(&self) -> &FrozenCons<R> {
-        &self.frozen
-    }
-    pub fn into_frozen(self) -> FrozenCons<R> {
+
+    pub fn freeze(self) -> FrozenWrap<R, P, C> {
         self.frozen
     }
 }
